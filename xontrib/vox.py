"""Python virtual environment manager for xonsh."""

import sys as _sys
import argparse as _argparse
import xontrib.voxapi as _voxapi


class _VoxHandler:
    """Vox is a virtual environment manager for xonsh."""
    parser = _argparse.ArgumentParser(prog='vox', description=__doc__)
    subparsers = parser.add_subparsers(dest='command')

    create = subparsers.add_parser('new', help='Create a new virtual environment')
    create.add_argument('name', metavar='ENV',
                        help='The environments to create')

    create.add_argument('--system-site-packages', default=False,
                        action='store_true', dest='system_site',
                        help='Give the virtual environment access to the '
                             'system site-packages dir.')
    from xonsh.platform import ON_WINDOWS
    if ON_WINDOWS:
        use_symlinks = False
    else:
        use_symlinks = True

    group = create.add_mutually_exclusive_group()
    group.add_argument('--symlinks', default=use_symlinks,
                       action='store_true', dest='symlinks',
                       help='Try to use symlinks rather than copies, '
                            'when symlinks are not the default for '
                            'the platform.')
    group.add_argument('--copies', default=not use_symlinks,
                       action='store_false', dest='symlinks',
                       help='Try to use copies rather than symlinks, '
                            'even when symlinks are the default for '
                            'the platform.')
    create.add_argument('--without-pip', dest='with_pip',
                        default=True, action='store_false',
                        help='Skips installing or upgrading pip in the '
                             'virtual environment (pip is bootstrapped '
                             'by default)')

    activate = subparsers.add_parser('activate', aliases=['workon', 'enter'], help='Activate virtual environment')
    activate.add_argument('name', metavar='ENV', 
                        help='The environment to activate')
    subparsers.add_parser('deactivate', aliases=['exit'], help='Deactivate current virtual environment')
    subparsers.add_parser('list', aliases=['ls'], help='List all available environments')
    remove = subparsers.add_parser('remove', aliases=['rm', 'delete', 'del'], help='Remove virtual environment')
    remove.add_argument('names', metavar='ENV', nargs='+',
                        help='The environments to remove')
    subparsers.add_parser('list', aliases=['help'], help='Show this help message')

    aliases = {
        'workon': 'activate',
        'enter': 'activate',
        'exit': 'deactivate',
        'ls': 'list',
        'rm': 'remove',
        'delete': 'remove',
        'del': 'remove',
    }

    def __init__(self):
        self.vox = _voxapi.Vox()

    def __call__(self, args, stdin=None):
        """Call the right handler method for a given command."""

        args = self.parser.parse_args(args)
        cmd = self.aliases.get(args.command, args.command)
        if cmd is None:
            self.parser.print_usage()
        else:
            getattr(self, 'cmd_'+cmd)(args, stdin)

    def cmd_create(self, args, stdin=None):
        """Create a virtual environment in $VIRTUALENV_HOME with python3's ``venv``.
        """
        print('Creating environment...')
        self.vox.create(args.name)
        msg = 'Environment {0!r} created. Activate it with "vox activate {0}".\n'
        print(msg.format(name))

    def cmd_activate(self, args, stdin=None):
        """Activate a virtual environment.
        """

        try:
            self.vox.activate(args.name)
        except KeyError:
            print('This environment doesn\'t exist. Create it with "vox new %s".\n' % name, file=_sys.stderr)
            return None
        else:
            print('Activated "%s".\n' % name)

    def cmd_deactivate(self, args, stdin=None):
        """Deactive the active virtual environment."""

        if self.vox.active() is None:
            print('No environment currently active. Activate one with "vox activate".\n', file=_sys.stderr)
            return None
        env_name = self.vox.deactivate()
        print('Deactivated "%s".\n' % env_name)

    def cmd_list(self, args, stdin=None):
        """List available virtual environments."""

        try:
            envs = sorted(self.vox.keys())
        except PermissionError:
            print('No permissions on VIRTUALENV_HOME')
            return None

        if not envs:
            print('No environments available. Create one with "vox new".\n', file=_sys.stderr)
            return None

        print('Available environments:')
        print('\n'.join(envs))

<<<<<<< HEAD

    def cmd_remove(self, args, stdin=None):
=======
    def remove_envs(self, *names):
>>>>>>> fbab91da
        """Remove virtual environments.
        """
        for name in args.names:
            try:
                del self.vox[name]
            except _voxapi.EnvironmentInUse:
                print('The "%s" environment is currently active. In order to remove it, deactivate it first with "vox deactivate %s".\n' % (name, name),
                      file=_sys.stderr)
                return
            else:
                print('Environment "%s" removed.' % name)
        print()

    def cmd_help(self, args, stdin=None):
        self.parser.print_help()


    @classmethod
    def handle(cls, args, stdin=None):
        """Runs Vox environment manager."""
        vox = cls()
        return vox(args, stdin=stdin)


aliases['vox'] = _VoxHandler.handle<|MERGE_RESOLUTION|>--- conflicted
+++ resolved
@@ -119,12 +119,7 @@
         print('Available environments:')
         print('\n'.join(envs))
 
-<<<<<<< HEAD
-
     def cmd_remove(self, args, stdin=None):
-=======
-    def remove_envs(self, *names):
->>>>>>> fbab91da
         """Remove virtual environments.
         """
         for name in args.names:
