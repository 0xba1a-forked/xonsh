--- conflicted
+++ resolved
@@ -191,19 +191,16 @@
   "url": "https://github.com/santagada/xontrib-powerline",
   "description": ["Powerline for Xonsh shell"]
  },
-<<<<<<< HEAD
  {"name": "prompt_bar",
   "package": "xontrib-prompt-bar",
   "url": "https://github.com/anki-code/xontrib-prompt-bar",
   "description": ["An elegance bar style for prompt."]
  }, 
-=======
  {"name": "powerline-binding",
   "package": "xontrib-powerline-binding",
   "url": "https://github.com/dyuri/xontrib-powerline-binding",
   "description": ["Uses powerline to render the xonsh prompt"]
  },
->>>>>>> 31d09796
  {"name": "prompt_ret_code",
   "package": "xonsh",
   "url": "http://xon.sh",
