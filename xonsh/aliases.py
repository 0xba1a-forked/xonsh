# -*- coding: utf-8 -*-
"""Aliases for the xonsh shell."""
import os
import sys
import shlex
import inspect
import argparse
import builtins
import collections.abc as cabc

from xonsh.lazyasd import lazyobject
from xonsh.dirstack import cd, pushd, popd, dirs, _get_cwd
from xonsh.environ import locate_binary, make_args_env
from xonsh.foreign_shells import foreign_shell_data
from xonsh.jobs import jobs, fg, bg, clean_jobs
from xonsh.platform import ON_ANACONDA, ON_DARWIN, ON_WINDOWS, ON_FREEBSD, ON_NETBSD
from xonsh.tools import unthreadable, print_color
from xonsh.replay import replay_main
from xonsh.timings import timeit_alias
from xonsh.tools import argvquote, escape_windows_cmd_string, to_bool, swap_values
from xonsh.xontribs import xontribs_main

import xonsh.completers._aliases as xca
import xonsh.history.main as xhm
import xonsh.xoreutils.which as xxw


class Aliases(cabc.MutableMapping):
    """Represents a location to hold and look up aliases."""

    def __init__(self, *args, **kwargs):
        self._raw = {}
        self.update(*args, **kwargs)

    def get(self, key, default=None):
        """Returns the (possibly modified) value. If the key is not present,
        then `default` is returned.
        If the value is callable, it is returned without modification. If it
        is an iterable of strings it will be evaluated recursively to expand
        other aliases, resulting in a new list or a "partially applied"
        callable.
        """
        val = self._raw.get(key)
        if val is None:
            return default
        elif isinstance(val, cabc.Iterable) or callable(val):
            return self.eval_alias(val, seen_tokens={key})
        else:
            msg = "alias of {!r} has an inappropriate type: {!r}"
            raise TypeError(msg.format(key, val))

    def eval_alias(self, value, seen_tokens=frozenset(), acc_args=()):
        """
        "Evaluates" the alias `value`, by recursively looking up the leftmost
        token and "expanding" if it's also an alias.

        A value like ["cmd", "arg"] might transform like this:
        > ["cmd", "arg"] -> ["ls", "-al", "arg"] -> callable()
        where `cmd=ls -al` and `ls` is an alias with its value being a
        callable.  The resulting callable will be "partially applied" with
        ["-al", "arg"].
        """
        # Beware of mutability: default values for keyword args are evaluated
        # only once.
        if callable(value):
            if acc_args:  # Partial application

                def _alias(args, stdin=None):
                    args = list(acc_args) + args
                    return value(args, stdin=stdin)

                return _alias
            else:
                return value
        else:
            expand_path = builtins.__xonsh__.expand_path
            token, *rest = map(expand_path, value)
            if token in seen_tokens or token not in self._raw:
                # ^ Making sure things like `egrep=egrep --color=auto` works,
                # and that `l` evals to `ls --color=auto -CF` if `l=ls -CF`
                # and `ls=ls --color=auto`
                rtn = [token]
                rtn.extend(rest)
                rtn.extend(acc_args)
                return rtn
            else:
                seen_tokens = seen_tokens | {token}
                acc_args = rest + list(acc_args)
                return self.eval_alias(self._raw[token], seen_tokens, acc_args)

    def expand_alias(self, line):
        """Expands any aliases present in line if alias does not point to a
        builtin function and if alias is only a single command.
        """
        word = line.split(" ", 1)[0]
        if word in builtins.aliases and isinstance(self.get(word), cabc.Sequence):
            word_idx = line.find(word)
            expansion = " ".join(self.get(word))
            line = line[:word_idx] + expansion + line[word_idx + len(word) :]
        return line

    #
    # Mutable mapping interface
    #

    def __getitem__(self, key):
        return self._raw[key]

    def __setitem__(self, key, val):
        if isinstance(val, str):
            self._raw[key] = shlex.split(val)
        else:
            self._raw[key] = val

    def __delitem__(self, key):
        del self._raw[key]

    def update(self, *args, **kwargs):
        for key, val in dict(*args, **kwargs).items():
            self[key] = val

    def __iter__(self):
        yield from self._raw

    def __len__(self):
        return len(self._raw)

    def __str__(self):
        return str(self._raw)

    def __repr__(self):
        return "{0}.{1}({2})".format(
            self.__class__.__module__, self.__class__.__name__, self._raw
        )

    def _repr_pretty_(self, p, cycle):
        name = "{0}.{1}".format(self.__class__.__module__, self.__class__.__name__)
        with p.group(0, name + "(", ")"):
            if cycle:
                p.text("...")
            elif len(self):
                p.break_()
                p.pretty(dict(self))


def xonsh_exit(args, stdin=None):
    """Sends signal to exit shell."""
    if not clean_jobs():
        # Do not exit if jobs not cleaned up
        return None, None
    builtins.__xonsh__.exit = True
    print()  # gimme a newline
    return None, None


def xonsh_reset(args, stdin=None):
    """ Clears __xonsh_ctx__"""
    builtins.__xonsh_ctx__.clear()


@lazyobject
def _SOURCE_FOREIGN_PARSER():
    desc = "Sources a file written in a foreign shell language."
    parser = argparse.ArgumentParser("source-foreign", description=desc)
    parser.add_argument("shell", help="Name or path to the foreign shell")
    parser.add_argument(
        "files_or_code",
        nargs="+",
        help="file paths to source or code in the target " "language.",
    )
    parser.add_argument(
        "-i",
        "--interactive",
        type=to_bool,
        default=True,
        help="whether the sourced shell should be interactive",
        dest="interactive",
    )
    parser.add_argument(
        "-l",
        "--login",
        type=to_bool,
        default=False,
        help="whether the sourced shell should be login",
        dest="login",
    )
    parser.add_argument(
        "--envcmd", default=None, dest="envcmd", help="command to print environment"
    )
    parser.add_argument(
        "--aliascmd", default=None, dest="aliascmd", help="command to print aliases"
    )
    parser.add_argument(
        "--extra-args",
        default=(),
        dest="extra_args",
        type=(lambda s: tuple(s.split())),
        help="extra arguments needed to run the shell",
    )
    parser.add_argument(
        "-s",
        "--safe",
        type=to_bool,
        default=True,
        help="whether the source shell should be run safely, "
        "and not raise any errors, even if they occur.",
        dest="safe",
    )
    parser.add_argument(
        "-p",
        "--prevcmd",
        default=None,
        dest="prevcmd",
        help="command(s) to run before any other commands, "
        "replaces traditional source.",
    )
    parser.add_argument(
        "--postcmd",
        default="",
        dest="postcmd",
        help="command(s) to run after all other commands",
    )
    parser.add_argument(
        "--funcscmd",
        default=None,
        dest="funcscmd",
        help="code to find locations of all native functions " "in the shell language.",
    )
    parser.add_argument(
        "--sourcer",
        default=None,
        dest="sourcer",
        help="the source command in the target shell " "language, default: source.",
    )
    parser.add_argument(
        "--use-tmpfile",
        type=to_bool,
        default=False,
        help="whether the commands for source shell should be "
        "written to a temporary file.",
        dest="use_tmpfile",
    )
    parser.add_argument(
        "--seterrprevcmd",
        default=None,
        dest="seterrprevcmd",
        help="command(s) to set exit-on-error before any" "other commands.",
    )
    parser.add_argument(
        "--seterrpostcmd",
        default=None,
        dest="seterrpostcmd",
        help="command(s) to set exit-on-error after all" "other commands.",
    )
    parser.add_argument(
        "--overwrite-aliases",
        default=False,
        action="store_true",
        dest="overwrite_aliases",
        help="flag for whether or not sourced aliases should "
        "replace the current xonsh aliases.",
    )
    parser.add_argument(
        "--suppress-skip-message",
        default=None,
        action="store_true",
        dest="suppress_skip_message",
        help="flag for whether or not skip messages should be suppressed.",
    )
    parser.add_argument(
        "--show",
        default=False,
        action="store_true",
        dest="show",
        help="Will show the script output.",
    )
    parser.add_argument(
        "-d",
        "--dry-run",
        default=False,
        action="store_true",
        dest="dryrun",
        help="Will not actually source the file.",
    )
    return parser


def source_foreign(args, stdin=None, stdout=None, stderr=None):
    """Sources a file written in a foreign shell language."""
    env = builtins.__xonsh_env__
    ns = _SOURCE_FOREIGN_PARSER.parse_args(args)
    ns.suppress_skip_message = (
        env.get("FOREIGN_ALIASES_SUPPRESS_SKIP_MESSAGE")
        if ns.suppress_skip_message is None
        else ns.suppress_skip_message
    )
    if ns.prevcmd is not None:
        pass  # don't change prevcmd if given explicitly
    elif os.path.isfile(ns.files_or_code[0]):
        # we have filename to source
        ns.prevcmd = '{} "{}"'.format(ns.sourcer, '" "'.join(ns.files_or_code))
    elif ns.prevcmd is None:
        ns.prevcmd = " ".join(ns.files_or_code)  # code to run, no files
    foreign_shell_data.cache_clear()  # make sure that we don't get prev src
    fsenv, fsaliases = foreign_shell_data(
        shell=ns.shell,
        login=ns.login,
        interactive=ns.interactive,
        envcmd=ns.envcmd,
        aliascmd=ns.aliascmd,
        extra_args=ns.extra_args,
        safe=ns.safe,
        prevcmd=ns.prevcmd,
        postcmd=ns.postcmd,
        funcscmd=ns.funcscmd,
        sourcer=ns.sourcer,
        use_tmpfile=ns.use_tmpfile,
        seterrprevcmd=ns.seterrprevcmd,
        seterrpostcmd=ns.seterrpostcmd,
        show=ns.show,
        dryrun=ns.dryrun,
    )
    if fsenv is None:
        if ns.dryrun:
            return
        else:
            msg = "xonsh: error: Source failed: {0!r}\n".format(ns.prevcmd)
            msg += "xonsh: error: Possible reasons: File not found or syntax error\n"
            return (None, msg, 1)
    # apply results
<<<<<<< HEAD
    env = builtins.__xonsh__.env
=======
>>>>>>> fd448e51
    denv = env.detype()
    for k, v in fsenv.items():
        if k in denv and v == denv[k]:
            continue  # no change from original
        env[k] = v
    # Remove any env-vars that were unset by the script.
    for k in denv:
        if k not in fsenv:
            env.pop(k, None)
    # Update aliases
    baliases = builtins.aliases
    for k, v in fsaliases.items():
        if k in baliases and v == baliases[k]:
            continue  # no change from original
        elif ns.overwrite_aliases or k not in baliases:
            baliases[k] = v
        elif ns.suppress_skip_message:
            pass
        else:
            msg = (
                "Skipping application of {0!r} alias from {1!r} "
                "since it shares a name with an existing xonsh alias. "
                'Use "--overwrite-alias" option to apply it anyway.'
                'You may prevent this message with "--suppress-skip-message" or '
                '"$FOREIGN_ALIASES_SUPPRESS_SKIP_MESSAGE = True".'
            )
            print(msg.format(k, ns.shell), file=stderr)


def source_alias(args, stdin=None):
    """Executes the contents of the provided files in the current context.
    If sourced file isn't found in cwd, search for file along $PATH to source
    instead.
    """
    env = builtins.__xonsh__.env
    encoding = env.get("XONSH_ENCODING")
    errors = env.get("XONSH_ENCODING_ERRORS")
    for i, fname in enumerate(args):
        fpath = fname
        if not os.path.isfile(fpath):
            fpath = locate_binary(fname)
            if fpath is None:
                if env.get("XONSH_DEBUG"):
                    print("source: {}: No such file".format(fname), file=sys.stderr)
                if i == 0:
                    raise RuntimeError(
                        "must source at least one file, " + fname + "does not exist."
                    )
                break
        _, fext = os.path.splitext(fpath)
        if fext and fext != ".xsh" and fext != ".py":
            raise RuntimeError(
                "attempting to source non-xonsh file! If you are "
                "trying to source a file in another language, "
                "then please use the appropriate source command. "
                "For example, source-bash script.sh"
            )
        with open(fpath, "r", encoding=encoding, errors=errors) as fp:
            src = fp.read()
        if not src.endswith("\n"):
            src += "\n"
        ctx = builtins.__xonsh__.ctx
        updates = {"__file__": fpath, "__name__": os.path.abspath(fpath)}
        with env.swap(**make_args_env(args[i + 1 :])), swap_values(ctx, updates):
            try:
                builtins.execx(src, "exec", ctx, filename=fpath)
            except Exception:
                print_color(
                    "{RED}You may be attempting to source non-xonsh file! "
                    "{NO_COLOR}If you are trying to source a file in "
                    "another language, then please use the appropriate "
                    "source command. For example, {GREEN}source-bash "
                    "script.sh{NO_COLOR}",
                    file=sys.stderr,
                )
                raise


def source_cmd(args, stdin=None):
    """Simple cmd.exe-specific wrapper around source-foreign."""
    args = list(args)
    fpath = locate_binary(args[0])
    args[0] = fpath if fpath else args[0]
    if not os.path.isfile(args[0]):
        return (None, "xonsh: error: File not found: {}\n".format(args[0]), 1)
    prevcmd = "call "
    prevcmd += " ".join([argvquote(arg, force=True) for arg in args])
    prevcmd = escape_windows_cmd_string(prevcmd)
    args.append("--prevcmd={}".format(prevcmd))
    args.insert(0, "cmd")
    args.append("--interactive=0")
    args.append("--sourcer=call")
    args.append("--envcmd=set")
    args.append("--seterrpostcmd=if errorlevel 1 exit 1")
    args.append("--use-tmpfile=1")
    with builtins.__xonsh__.env.swap(PROMPT="$P$G"):
        return source_foreign(args, stdin=stdin)


def xexec(args, stdin=None):
    """exec [-h|--help] command [args...]

    exec (also aliased as xexec) uses the os.execvpe() function to
    replace the xonsh process with the specified program. This provides
    the functionality of the bash 'exec' builtin::

        >>> exec bash -l -i
        bash $

    The '-h' and '--help' options print this message and exit.

    Notes
    -----
    This command **is not** the same as the Python builtin function
    exec(). That function is for running Python code. This command,
    which shares the same name as the sh-lang statement, is for launching
    a command directly in the same process. In the event of a name conflict,
    please use the xexec command directly or dive into subprocess mode
    explicitly with ![exec command]. For more details, please see
    http://xon.sh/faq.html#exec.
    """
    if len(args) == 0:
        return (None, "xonsh: exec: no args specified\n", 1)
    elif args[0] == "-h" or args[0] == "--help":
        return inspect.getdoc(xexec)
    else:
        denv = builtins.__xonsh__.env.detype()
        try:
            os.execvpe(args[0], args, denv)
        except FileNotFoundError as e:
            return (
                None,
                "xonsh: exec: file not found: {}: {}" "\n".format(e.args[1], args[0]),
                1,
            )


class AWitchAWitch(argparse.Action):
    SUPPRESS = "==SUPPRESS=="

    def __init__(
        self, option_strings, version=None, dest=SUPPRESS, default=SUPPRESS, **kwargs
    ):
        super().__init__(
            option_strings=option_strings, dest=dest, default=default, nargs=0, **kwargs
        )

    def __call__(self, parser, namespace, values, option_string=None):
        import webbrowser

        webbrowser.open("https://github.com/xonsh/xonsh/commit/f49b400")
        parser.exit()


def xonfig(args, stdin=None):
    """Runs the xonsh configuration utility."""
    from xonsh.xonfig import xonfig_main  # lazy import

    return xonfig_main(args)


@unthreadable
def trace(args, stdin=None, stdout=None, stderr=None, spec=None):
    """Runs the xonsh tracer utility."""
    from xonsh.tracer import tracermain  # lazy import

    try:
        return tracermain(args, stdin=stdin, stdout=stdout, stderr=stderr, spec=spec)
    except SystemExit:
        pass


def showcmd(args, stdin=None):
    """usage: showcmd [-h|--help|cmd args]

    Displays the command and arguments as a list of strings that xonsh would
    run in subprocess mode. This is useful for determining how xonsh evaluates
    your commands and arguments prior to running these commands.

    optional arguments:
      -h, --help            show this help message and exit

    example:
      >>> showcmd echo $USER can't hear "the sea"
      ['echo', 'I', "can't", 'hear', 'the sea']
    """
    if len(args) == 0 or (len(args) == 1 and args[0] in {"-h", "--help"}):
        print(showcmd.__doc__.rstrip().replace("\n    ", "\n"))
    else:
        sys.displayhook(args)


def detect_xpip_alias():
    """
    Determines the correct invocation to get xonsh's pip
    """
    if not getattr(sys, "executable", None):
        return lambda args, stdin=None: (
            "",
            "Sorry, unable to run pip on your system (missing sys.executable)",
            1,
        )

    basecmd = [sys.executable, "-m", "pip"]
    try:
        if ON_WINDOWS:
            # XXX: Does windows have an installation mode that requires UAC?
            return basecmd
        elif not os.access(os.path.dirname(sys.executable), os.W_OK):
            return ["sudo"] + basecmd
        else:
            return basecmd
    except Exception:
        # Something freaky happened, return something that'll probably work
        return basecmd


def make_default_aliases():
    """Creates a new default aliases dictionary."""
    default_aliases = {
        "cd": cd,
        "pushd": pushd,
        "popd": popd,
        "dirs": dirs,
        "jobs": jobs,
        "fg": fg,
        "bg": bg,
        "EOF": xonsh_exit,
        "exit": xonsh_exit,
        "quit": xonsh_exit,
        "exec": xexec,
        "xexec": xexec,
        "source": source_alias,
        "source-zsh": ["source-foreign", "zsh", "--sourcer=source"],
        "source-bash": ["source-foreign", "bash", "--sourcer=source"],
        "source-cmd": source_cmd,
        "source-foreign": source_foreign,
        "history": xhm.history_main,
        "replay": replay_main,
        "trace": trace,
        "timeit": timeit_alias,
        "xonfig": xonfig,
        "scp-resume": ["rsync", "--partial", "-h", "--progress", "--rsh=ssh"],
        "showcmd": showcmd,
        "ipynb": ["jupyter", "notebook", "--no-browser"],
        "which": xxw.which,
        "xontrib": xontribs_main,
        "completer": xca.completer_alias,
        "xpip": detect_xpip_alias(),
        "xonsh-reset": xonsh_reset,
    }
    if ON_WINDOWS:
        # Borrow builtin commands from cmd.exe.
        windows_cmd_aliases = {
            "cls",
            "copy",
            "del",
            "dir",
            "echo",
            "erase",
            "md",
            "mkdir",
            "mklink",
            "move",
            "rd",
            "ren",
            "rename",
            "rmdir",
            "time",
            "type",
            "vol",
        }
        for alias in windows_cmd_aliases:
            default_aliases[alias] = ["cmd", "/c", alias]
        default_aliases["call"] = ["source-cmd"]
        default_aliases["source-bat"] = ["source-cmd"]
        default_aliases["clear"] = "cls"
        if ON_ANACONDA:
            # Add aliases specific to the Anaconda python distribution.
            default_aliases["activate"] = ["source-cmd", "activate.bat"]
            default_aliases["deactivate"] = ["source-cmd", "deactivate.bat"]
        if not locate_binary("sudo"):
            import xonsh.winutils as winutils

            def sudo(args):
                if len(args) < 1:
                    print(
                        "You need to provide an executable to run as " "Administrator."
                    )
                    return
                cmd = args[0]
                if locate_binary(cmd):
                    return winutils.sudo(cmd, args[1:])
                elif cmd.lower() in windows_cmd_aliases:
                    args = ["/D", "/C", "CD", _get_cwd(), "&&"] + args
                    return winutils.sudo("cmd", args)
                else:
                    msg = 'Cannot find the path for executable "{0}".'
                    print(msg.format(cmd))

            default_aliases["sudo"] = sudo
    elif ON_DARWIN:
        default_aliases["ls"] = ["ls", "-G"]
    elif ON_FREEBSD:
        default_aliases["grep"] = ["grep", "--color=auto"]
        default_aliases["egrep"] = ["egrep", "--color=auto"]
        default_aliases["fgrep"] = ["fgrep", "--color=auto"]
        default_aliases["ls"] = ["ls", "-G"]
    elif ON_NETBSD:
        default_aliases["grep"] = ["grep", "--color=auto"]
        default_aliases["egrep"] = ["egrep", "--color=auto"]
        default_aliases["fgrep"] = ["fgrep", "--color=auto"]
    else:
        default_aliases["grep"] = ["grep", "--color=auto"]
        default_aliases["egrep"] = ["egrep", "--color=auto"]
        default_aliases["fgrep"] = ["fgrep", "--color=auto"]
        default_aliases["ls"] = ["ls", "--color=auto", "-v"]
    return default_aliases<|MERGE_RESOLUTION|>--- conflicted
+++ resolved
@@ -287,7 +287,7 @@
 
 def source_foreign(args, stdin=None, stdout=None, stderr=None):
     """Sources a file written in a foreign shell language."""
-    env = builtins.__xonsh_env__
+    env = builtins.__xonsh__.env
     ns = _SOURCE_FOREIGN_PARSER.parse_args(args)
     ns.suppress_skip_message = (
         env.get("FOREIGN_ALIASES_SUPPRESS_SKIP_MESSAGE")
@@ -328,10 +328,6 @@
             msg += "xonsh: error: Possible reasons: File not found or syntax error\n"
             return (None, msg, 1)
     # apply results
-<<<<<<< HEAD
-    env = builtins.__xonsh__.env
-=======
->>>>>>> fd448e51
     denv = env.detype()
     for k, v in fsenv.items():
         if k in denv and v == denv[k]:
