--- conflicted
+++ resolved
@@ -240,7 +240,7 @@
         }
 
         if env.get("COLOR_INPUT"):
-<<<<<<< HEAD
+            events.on_timingprobe.fire(name="on_pre_prompt_style")
             style_overrides_env = env.get("PTK_STYLE_OVERRIDES", {}).copy()
             if (
                 len(style_overrides_env) > 0
@@ -251,9 +251,6 @@
                 )
                 self._overrides_deprecation_warning_shown = True
             style_overrides_env.update(env.get("XONSH_STYLE_OVERRIDES", {}))
-=======
-            events.on_timingprobe.fire(name="on_pre_prompt_style")
->>>>>>> 9fef4db8
             if HAS_PYGMENTS:
                 prompt_args["lexer"] = PygmentsLexer(pyghooks.XonshLexer)
                 self.styler.override(style_overrides_env)
@@ -261,15 +258,6 @@
                     pyghooks.xonsh_style_proxy(self.styler)
                 )
             else:
-<<<<<<< HEAD
-=======
-                style = style_from_pygments_dict(DEFAULT_STYLE_DICT)
-            prompt_args["style"] = style
-            events.on_timingprobe.fire(name="on_post_prompt_style")
-
-            style_overrides_env = env.get("PTK_STYLE_OVERRIDES")
-            if style_overrides_env:
->>>>>>> 9fef4db8
                 try:
                     style = merge_styles(
                         [
@@ -282,6 +270,7 @@
                     style = _style_from_pygments_dict(DEFAULT_STYLE_DICT)
 
             prompt_args["style"] = style
+            events.on_timingprobe.fire(name="on_post_prompt_style")
 
         if env["ENABLE_ASYNC_PROMPT"]:
             # once the prompt is done, update it in background as each future is completed
