--- conflicted
+++ resolved
@@ -341,11 +341,8 @@
     if modname in sys.modules:
         return sys.modules[modname]
     if env is None:
-<<<<<<< HEAD
-        env = getattr(builtins, '__xonsh__.env', os.environ)
-=======
-        env = getattr(builtins, "__xonsh_env__", os.environ)
->>>>>>> 7a6c3b8f
+        xonsh_obj = getattr(builtins, "__xonsh__", None)
+        env = os.environ if xonsh_obj is None else getattr(xonsh_obj, "env", os.environ)
     if env.get(debug, None):
         mod = importlib.import_module(name, package=package)
         return mod
