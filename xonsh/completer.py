"""A (tab-)completer for xonsh."""
import os
import re
import builtins
import pickle
import shlex
import subprocess
import sys

from xonsh.built_ins import iglobpath
from xonsh.tools import subexpr_from_unbalanced
from xonsh.tools import ON_WINDOWS


RE_DASHF = re.compile(r'-F\s+(\w+)')
RE_ATTR = re.compile(r'(\S+(\..+)*)\.(\w*)$')
RE_WIN_DRIVE = re.compile(r'^([a-zA-Z]):\\')

XONSH_TOKENS = {
    'and ', 'as ', 'assert ', 'break', 'class ', 'continue', 'def ', 'del ',
    'elif ', 'else', 'except ', 'finally:', 'for ', 'from ', 'global ',
    'import ', 'if ', 'in ', 'is ', 'lambda ', 'nonlocal ', 'not ', 'or ',
    'pass', 'raise ', 'return ', 'try:', 'while ', 'with ', 'yield ', '+', '-',
    '/', '//', '%', '**', '|', '&', '~', '^', '>>', '<<', '<', '<=', '>', '>=',
    '==', '!=', '->', '=', '+=', '-=', '*=', '/=', '%=', '**=', '>>=', '<<=',
    '&=', '^=', '|=', '//=', ',', ';', ':', '?', '??', '$(', '${', '$[', '..',
    '...'
}

BASH_COMPLETE_SCRIPT = """source {filename}
COMP_WORDS=({line})
COMP_LINE={comp_line}
COMP_POINT=${{#COMP_LINE}}
COMP_COUNT={end}
COMP_CWORD={n}
{func} {cmd} {prefix} {prev}
for ((i=0;i<${{#COMPREPLY[*]}};i++)) do echo ${{COMPREPLY[i]}}; done
"""

<<<<<<< HEAD
WS = set(' \t\r\n')

get_env = lambda name, default=None: builtins.__xonsh_env__.get(name, default)


=======
>>>>>>> 7a71221c
def startswithlow(x, start, startlow=None):
    """True if x starts with a string or its lowercase version. The lowercase
    version may be optionally be provided.
    """
    if startlow is None:
        startlow = start.lower()
    return x.startswith(start) or x.lower().startswith(startlow)


def startswithnorm(x, start, startlow=None):
    """True if x starts with a string s. Ignores its lowercase version, but
    matches the API of startswithlow().
    """
    return x.startswith(start)


def _normpath(p):
    """ Wraps os.normpath() to avoid removing './' at the beginning 
        and '/' at the end. On windows it does the same with backslases
    """   
    initial_dotslash = p.startswith(os.curdir + os.sep)
    initial_dotslash |= (ON_WINDOWS and p.startswith(os.curdir + os.altsep))
    p = p.rstrip()
    trailing_slash = p.endswith(os.sep) 
    trailing_slash |= (ON_WINDOWS and p.endswith(os.altsep))
    p = os.path.normpath(p)
    if initial_dotslash and p != '.':
        p = os.path.join(os.curdir, p)
    if trailing_slash:
        p = os.path.join(p, '')

    if ON_WINDOWS and builtins.__xonsh_env__.get('FORCE_POSIX_PATHS'):
        p = p.replace(os.sep, os.altsep)

    return p


class Completer(object):
    """This provides a list of optional completions for the xonsh shell."""

    def __init__(self):
        # initialize command cache
        self._path_checksum = None
        self._alias_checksum = None
        self._path_mtime = -1
        self._cmds_cache = frozenset()
        self._man_completer = ManCompleter()
        try:
            # FIXME this could be threaded for faster startup times
            self._load_bash_complete_funcs()
            # or we could make this lazy
            self._load_bash_complete_files()
            self.have_bash = True
        except (subprocess.CalledProcessError, FileNotFoundError):
            self.have_bash = False

    def complete(self, prefix, line, begidx, endidx, ctx=None):
        """Complete the string, given a possible execution context.

        Parameters
        ----------
        prefix : str
            The string to match
        line : str
            The line that prefix appears on.
        begidx : int
            The index in line that prefix starts on.
        endidx : int
            The index in line that prefix ends on.
        ctx : Iterable of str (ie dict, set, etc), optional
            Names in the current execution context.

        Returns
        -------
        rtn : list of str
            Possible completions of prefix, sorted alphabetically.
        """
        space = ' '  # intern some strings for faster appending
        slash = '/'
        dot = '.'
        ctx = ctx or {}
        prefixlow = prefix.lower()
        cmd = line.split(' ', 1)[0]
        csc = builtins.__xonsh_env__.get('CASE_SENSITIVE_COMPLETIONS')
        startswither = startswithnorm if csc else startswithlow
        if begidx == 0:
            # the first thing we're typing; could be python or subprocess, so
            # anything goes.
            rtn = self.cmd_complete(prefix)
        elif cmd in self.bash_complete_funcs:
            rtn = set()
            for s in self.bash_complete(prefix, line, begidx, endidx):
                if os.path.isdir(s.rstrip()):
                    s = s.rstrip() + slash
                rtn.add(s)
            if len(rtn) == 0:
                rtn = self.path_complete(prefix)
            return sorted(rtn)
        elif prefix.startswith('${') or prefix.startswith('@('):
            # python mode explicitly
            rtn = set()
        elif prefix.startswith('-'):
            return sorted(self._man_completer.option_complete(prefix, cmd))
        elif cmd not in ctx:
            if cmd == 'import' and begidx == len('import '):
                # completing module to import
                return sorted(self.module_complete(prefix))
            if cmd in self._all_commands():
                # subproc mode; do path completions
                return sorted(self.path_complete(prefix, cdpath=True))
            else:
                # if we're here, could be anything
                rtn = set()
        else:
            # if we're here, we're not a command, but could be anything else
            rtn = set()
        rtn |= {s for s in XONSH_TOKENS if startswither(s, prefix, prefixlow)}
        if ctx is not None:
            if dot in prefix:
                rtn |= self.attr_complete(prefix, ctx)
            else:
                rtn |= {s for s in ctx if startswither(s, prefix, prefixlow)}
        rtn |= {s for s in dir(builtins) if startswither(s, prefix, prefixlow)}
        rtn |= {s + space for s in builtins.aliases
                if startswither(s, prefix, prefixlow)}
        rtn |= self.path_complete(prefix)
        return sorted(rtn)

    def find_and_complete(self, line, idx, ctx=None):
        """Finds the completions given only the full code line and a current cursor
        position. This represents an easier alternative to the complete() method.

        Parameters
        ----------
        line : str
            The line that prefix appears on.
        idx : int
            The current position in the line.
        ctx : Iterable of str (ie dict, set, etc), optional
            Names in the current execution context.

        Returns
        -------
        rtn : list of str
            Possible completions of prefix, sorted alphabetically.
        begidx : int
            The index in line that prefix starts on.
        endidx : int
            The index in line that prefix ends on.
        """
        if idx < 0:
            raise ValueError('index must be non-negative!')
        n = len(line)
        begidx = endidx = (idx - 1 if idx == n else idx)
        while 0 < begidx and line[begidx] not in WS:
            begidx -= 1
        begidx = begidx + 1 if line[begidx] in WS else begidx
        while endidx < n - 1 and line[endidx] not in WS:
            endidx += 1
        endidx = endidx - 1 if line[endidx] in WS else endidx
        prefix = line[begidx:endidx+1]
        return self.complete(prefix, line, begidx, endidx, ctx=ctx), begidx, endidx

    def _add_env(self, paths, prefix):
        if prefix.startswith('$'):
            csc = builtins.__xonsh_env__.get('CASE_SENSITIVE_COMPLETIONS')
            startswither = startswithnorm if csc else startswithlow
            key = prefix[1:]
            keylow = key.lower()
            paths.update({'$' + k for k in builtins.__xonsh_env__ if startswither(k, key, keylow)})

    def _add_dots(self, paths, prefix):
        if prefix in {'', '.'}:
            paths.update({'./', '../'})
        if prefix == '..':
            paths.add('../')

    def _add_cdpaths(self, paths, prefix):
        """Completes current prefix using CDPATH"""
        env = builtins.__xonsh_env__
        csc = env.get('CASE_SENSITIVE_COMPLETIONS')
        for cdp in env.get('CDPATH'):
            test_glob = os.path.join(cdp, prefix) + '*'
            for s in iglobpath(test_glob, ignore_case=(not csc)):
                if os.path.isdir(s):
                    paths.add(os.path.basename(s))

    def cmd_complete(self, cmd):
        """Completes a command name based on what is on the $PATH"""
        space = ' '
        cmdlow = cmd.lower()
        csc = builtins.__xonsh_env__.get('CASE_SENSITIVE_COMPLETIONS')
        startswither = startswithnorm if csc else startswithlow
        return {s + space
                for s in self._all_commands()
                if startswither(s, cmd, cmdlow)}

    def module_complete(self, prefix):
        """Completes a name of a module to import."""
        prefixlow = prefix.lower()
        modules = set(sys.modules.keys())
        csc = builtins.__xonsh_env__.get('CASE_SENSITIVE_COMPLETIONS')
        startswither = startswithnorm if csc else startswithlow
        return {s for s in modules if startswither(s, prefix, prefixlow)}

    def path_complete(self, prefix, cdpath=False):
        """Completes based on a path name."""
        space = ' '  # intern some strings for faster appending
        slash = '/'
        tilde = '~'
        paths = set()
        csc = builtins.__xonsh_env__.get('CASE_SENSITIVE_COMPLETIONS')
        if prefix.startswith("'") or prefix.startswith('"'):
            prefix = prefix[1:]
        for s in iglobpath(prefix + '*', ignore_case=(not csc)):
            if space in s:
                s = repr(s + (slash if os.path.isdir(s) else ''))
            else:
                s = s + (slash if os.path.isdir(s) else space)
            paths.add(s)
        if tilde in prefix:
            home = os.path.expanduser(tilde)
            paths = {s.replace(home, tilde) for s in paths}
        self._add_env(paths, prefix)
        self._add_dots(paths, prefix)
        if cdpath:
            self._add_cdpaths(paths, prefix)
        return {_normpath(s) for s in paths}

    def bash_complete(self, prefix, line, begidx, endidx):
        """Attempts BASH completion."""
        splt = line.split()
        cmd = splt[0]
        func = self.bash_complete_funcs.get(cmd, None)
        fnme = self.bash_complete_files.get(cmd, None)
        if func is None or fnme is None:
            return set()
        idx = n = 0
        for n, tok in enumerate(splt):
            if tok == prefix:
                idx = line.find(prefix, idx)
                if idx >= begidx:
                    break
            prev = tok
        if len(prefix) == 0:
            prefix = '""'
            n += 1
        else:
            prefix = shlex.quote(prefix)

        script = BASH_COMPLETE_SCRIPT.format(filename=fnme,
                                             line=' '.join(shlex.quote(p) for p in splt),
                                             comp_line=shlex.quote(line),
                                             n=n,
                                             func=func,
                                             cmd=cmd,
                                             end=endidx + 1,
                                             prefix=prefix,
                                             prev=shlex.quote(prev))
        try:
            out = subprocess.check_output(['bash'],
                                          input=script,
                                          universal_newlines=True,
                                          stderr=subprocess.PIPE)
        except subprocess.CalledProcessError:
            out = ''

        space = ' '
        rtn = {s + space if s[-1:].isalnum() else s for s in out.splitlines()}
        return rtn

    def _source_completions(self):
        srcs = []
        for f in builtins.__xonsh_env__.get('BASH_COMPLETIONS'):
            if os.path.isfile(f):
                # We need to "Unixify" Windows paths for Bash to understand
                if ON_WINDOWS:  
                    f = RE_WIN_DRIVE.sub(lambda m: '/{0}/'.format(m.group(1).lower()), f).replace('\\', '/')
                srcs.append('source ' + f)
        return srcs

    def _load_bash_complete_funcs(self):
        self.bash_complete_funcs = bcf = {}
        inp = self._source_completions()
        if len(inp) == 0:
            return
        inp.append('complete -p\n')
        out = subprocess.check_output(['bash'], input='\n'.join(inp),
                                      universal_newlines=True)
        for line in out.splitlines():
            head, cmd = line.rsplit(' ', 1)
            if len(cmd) == 0 or cmd == 'cd':
                continue
            m = RE_DASHF.search(head)
            if m is None:
                continue
            bcf[cmd] = m.group(1)

    def _load_bash_complete_files(self):
        inp = self._source_completions()
        if len(inp) == 0:
            self.bash_complete_files = {}
            return
        if self.bash_complete_funcs:
            inp.append('shopt -s extdebug')
            bash_funcs = set(self.bash_complete_funcs.values())
            inp.append('declare -F ' + ' '.join([f for f in bash_funcs]))
            inp.append('shopt -u extdebug\n')
        out = subprocess.check_output(['bash'], input='\n'.join(inp),
                                      universal_newlines=True)
        func_files = {}
        for line in out.splitlines():
            parts = line.split()
            func_files[parts[0]] = parts[-1]
        self.bash_complete_files = {
            cmd: func_files[func]
            for cmd, func in self.bash_complete_funcs.items()
            if func in func_files
        }

    def attr_complete(self, prefix, ctx):
        """Complete attributes of an object."""
        attrs = set()
        m = RE_ATTR.match(prefix)
        if m is None:
            return attrs
        expr, attr = m.group(1, 3)
        expr = subexpr_from_unbalanced(expr, '(', ')')
        expr = subexpr_from_unbalanced(expr, '[', ']')
        expr = subexpr_from_unbalanced(expr, '{', '}')
        try:
            val = builtins.evalx(expr, glbs=ctx)
        except:  # pylint:disable=bare-except
            try:
                val = builtins.evalx(expr, glbs=builtins.__dict__)
            except:  # pylint:disable=bare-except
                return attrs  # anything could have gone wrong!
        opts = dir(val)
        if len(attr) == 0:
            opts = [o for o in opts if not o.startswith('_')]
        else:
            csc = builtins.__xonsh_env__.get('CASE_SENSITIVE_COMPLETIONS')
            startswither = startswithnorm if csc else startswithlow
            attrlow = attr.lower()
            opts = [o for o in opts if startswither(o, attr, attrlow)]
        prelen = len(prefix)
        for opt in opts:
            a = getattr(val, opt)
            rpl = opt + '(' if callable(a) else opt
            # note that prefix[:prelen-len(attr)] != prefix[:-len(attr)]
            # when len(attr) == 0.
            comp = prefix[:prelen - len(attr)] + rpl
            attrs.add(comp)
        return attrs

    def _all_commands(self):
        path = builtins.__xonsh_env__.get('PATH', [])
        # did PATH change?
        path_hash = hash(tuple(path))
        cache_valid = path_hash == self._path_checksum
        self._path_checksum = path_hash
        # did aliases change?
        al_hash = hash(tuple(sorted(builtins.aliases.keys())))
        self._alias_checksum = al_hash
        cache_valid = cache_valid and al_hash == self._alias_checksum
        pm = self._path_mtime
        # did the contents of any directory in PATH change?
        for d in filter(os.path.isdir, path):
            m = os.stat(d).st_mtime
            if m > pm:
                pm = m
                cache_valid = False
        self._path_mtime = pm
        if cache_valid:
            return self._cmds_cache
        allcmds = set()
        for d in filter(os.path.isdir, path):
            allcmds |= set(os.listdir(d))
        allcmds |= set(builtins.aliases.keys())
        self._cmds_cache = frozenset(allcmds)
        return self._cmds_cache


OPTIONS_PATH = os.path.expanduser('~') + "/.xonsh_man_completions"
SCRAPE_RE = re.compile(r'^(?:\s*(?:-\w|--[a-z0-9-]+)[\s,])+', re.M)
INNER_OPTIONS_RE = re.compile(r'-\w|--[a-z0-9-]+')


class ManCompleter(object):
    """Helper class that loads completions derived from man pages."""

    def __init__(self):
        self._load_cached_options()

    def __del__(self):
        try:
            self._save_cached_options()
        except Exception:
            pass

    def option_complete(self, prefix, cmd):
        """Completes an option name, basing on content of man page."""
        csc = builtins.__xonsh_env__.get('CASE_SENSITIVE_COMPLETIONS')
        startswither = startswithnorm if csc else startswithlow
        if cmd not in self._options.keys():
            try:
                manpage = subprocess.Popen(["man", cmd],
                                           stdout=subprocess.PIPE,
                                           stderr=subprocess.DEVNULL)
                # This is a trick to get rid of reverse line feeds
                text = subprocess.check_output(["col", "-b"],
                                               stdin=manpage.stdout)
                text = text.decode('utf-8')
                scraped_text = ' '.join(SCRAPE_RE.findall(text))
                matches = INNER_OPTIONS_RE.findall(scraped_text)
                self._options[cmd] = matches
            except:
                return set()
        prefixlow = prefix.lower()
        return {s for s in self._options[cmd]
                if startswither(s, prefix, prefixlow)}

    def _load_cached_options(self):
        """Load options from file at startup."""
        try:
            with open(OPTIONS_PATH, 'rb') as f:
                self._options = pickle.load(f)
        except:
            self._options = {}

    def _save_cached_options(self):
        """Save completions to file."""
        with open(OPTIONS_PATH, 'wb') as f:
            pickle.dump(self._options, f)<|MERGE_RESOLUTION|>--- conflicted
+++ resolved
@@ -37,14 +37,8 @@
 for ((i=0;i<${{#COMPREPLY[*]}};i++)) do echo ${{COMPREPLY[i]}}; done
 """
 
-<<<<<<< HEAD
 WS = set(' \t\r\n')
 
-get_env = lambda name, default=None: builtins.__xonsh_env__.get(name, default)
-
-
-=======
->>>>>>> 7a71221c
 def startswithlow(x, start, startlow=None):
     """True if x starts with a string or its lowercase version. The lowercase
     version may be optionally be provided.
