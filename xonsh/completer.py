--- conflicted
+++ resolved
@@ -4,16 +4,6 @@
 
 from collections import Sequence
 
-<<<<<<< HEAD
-from xonsh.built_ins import iglobpath, expand_path
-from xonsh.platform import ON_WINDOWS
-from xonsh.tools import (subexpr_from_unbalanced, get_sep,
-                         check_for_partial_string, RE_STRING_START)
-from xonsh.completers import completers
-from xonsh.completers.bash import update_bash_completion
-
-=======
->>>>>>> 1500a777
 
 class Completer(object):
     """This provides a list of optional completions for the xonsh shell."""
