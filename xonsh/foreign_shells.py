--- conflicted
+++ resolved
@@ -580,8 +580,8 @@
     for shell in shells:
         shell = ensure_shell(shell)
         _, shaliases = foreign_shell_data(**shell)
-<<<<<<< HEAD
         if not builtins.__xonsh_env__.get('FOREIGN_ALIASES_OVERRIDE'):
+            shaliases = {} if shaliases is None else shaliases
             for alias in set(shaliases) & set(xonsh_aliases):
                 del shaliases[alias]
                 if builtins.__xonsh_env__.get('XONSH_DEBUG'):
@@ -589,15 +589,5 @@
                           'which tries to override xonsh alias.'
                           ''.format(alias, shell['shell']),
                           file=sys.stderr)
-=======
-        shaliases = {} if shaliases is None else shaliases
-        for alias in set(shaliases) & set(xonsh_aliases):
-            if alias in shaliases:
-                del shaliases[alias]
-                print('aliases: alias {!r} of shell {!r} '
-                    'tries to override xonsh alias, '
-                    'xonsh wins!'.format(alias, shell['shell']),
-                    file=sys.stderr)
->>>>>>> 420dc0bb
         aliases.update(shaliases)
     return aliases